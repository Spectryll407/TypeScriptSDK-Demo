--- conflicted
+++ resolved
@@ -91,15 +91,14 @@
   signal: AbortSignal;
 
   /**
-<<<<<<< HEAD
    * Information about a validated access token, provided to request handlers.
    */
   authInfo?: AuthInfo;
-=======
+
+  /**
    * The session ID from the transport, if available.
    */
   sessionId?: string;
->>>>>>> 22c30ff7
 };
 
 /**
@@ -326,15 +325,12 @@
     const extra: RequestHandlerExtra = {
       signal: abortController.signal,
       sessionId: this._transport?.sessionId,
+      authInfo,
     };
 
     // Starting with Promise.resolve() puts any synchronous errors into the monad as well.
     Promise.resolve()
-<<<<<<< HEAD
-      .then(() => handler(request, { signal: abortController.signal, authInfo }))
-=======
       .then(() => handler(request, extra))
->>>>>>> 22c30ff7
       .then(
         (result) => {
           if (abortController.signal.aborted) {
